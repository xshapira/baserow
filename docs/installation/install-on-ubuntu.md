# Installation on Ubuntu

> Any questions, problems or suggestions with this guide? Ask a question in our
> [community](https://community.baserow.io/) or contribute the change yourself at
> https://gitlab.com/bramw/baserow/-/tree/develop/docs .

> If you installed Baserow 1.8.2 or earlier using this guide in version 1.8.2 please
> See the upgrade section at the end of this guide.

This guide will walk you through a production installation of Baserow using Docker 
on Ubuntu. This document aims to provide a walkthrough for servers running Ubuntu 
20.04.4 LTS. These instructions have been tested with a clean install of Ubuntu 
20.04.4 LTS and a user account with root access or the ability to run Docker containers. 

## Guide 

```bash
# Ensure your system is upto date
sudo apt update
# Docker Setup
sudo apt install docker
# Your user must be in the Docker group to run docker commands
sudo usermod -aG docker $USER
# Refresh the group so you don't need to relog to get docker permissions
newgrp docker 
# Change BASEROW_PUBLIC_URL to your domain name or http://YOUR_SERVERS_IP if you want
# to access Baserow remotely.
# This command will run Baserow with it's data stored in the new baserow_data docker 
# volume.
docker run -e BASEROW_PUBLIC_URL=http://localhost \
--name baserow \
-d \
--restart unless-stopped \
-v baserow_data:/baserow/data \
-p 80:80 \
-p 443:443 \
baserow/baserow:1.8.3
# Watch the logs for Baserow to come available by running:
docker logs baserow
```

## Further information 

Please refer to the [Install with Docker](install-with-docker.md) guide for how to
configure and maintain your Docker based Baserow server.

## Upgrade from Baserow 1.8.2 or earlier

The [Old Install on Ubuntu](old-install-on-ubuntu.md) guide is now deprecated. We are 
asking any users who wish to run Baserow on Ubuntu to instead install Docker and use our
official Docker images to run Baserow. This guide explains how to migrate an existing
Baserow Ubuntu install to use our official Docker images.

<<<<<<< HEAD
### Migration Steps
=======
> If you were previously using a separate api.your_baserow_server.com domain this is no
> longer needed. Baserow will now work on a single domain accessing the api at 
> YOUR_DOMAIN.com/api. 

## Migration Steps
>>>>>>> 34e327cc

```bash
# === Docker Install ===
#
# Install Docker following the guide at https://docs.docker.com/engine/install/ubuntu/.
# If you have already installed Docker then please skip this section.
#
# The steps are summarized below but we encourage you to follow the guide itself:
#
sudo apt-get remove docker docker-engine docker.io containerd runc
# Setup docker
sudo apt-get update
sudo apt-get install \
    ca-certificates \
    curl \
    gnupg \
    lsb-release
curl -fsSL https://download.docker.com/linux/ubuntu/gpg | sudo gpg --dearmor -o /usr/share/keyrings/docker-archive-keyring.gpg
echo \
  "deb [arch=$(dpkg --print-architecture) signed-by=/usr/share/keyrings/docker-archive-keyring.gpg] https://download.docker.com/linux/ubuntu \
  $(lsb_release -cs) stable" | sudo tee /etc/apt/sources.list.d/docker.list > /dev/null
sudo apt-get update
sudo apt-get install docker-ce docker-ce-cli containerd.io
# Add yourself to the docker group
sudo usermod -aG docker $USER
newgrp docker

# Verify Docker install worked you should see:
#
# Unable to find image 'hello-world:latest' locally
# latest: Pulling from library/hello-world
# ...
# Hello from Docker!

docker run hello-world

# === Baserow Upgrade ===
# When you are ready to stop your old Baserow server by running
sudo supervisorctl stop all

# === Extract your secret key ===

# Extract your current SECRET_KEY value from /etc/supervisor/conf.d/baserow.conf
cat /etc/supervisor/conf.d/baserow.conf | sed -nr "s/^\s*SECRET_KEY='(\w+)',/\1/p" > .existing_secret_key

# Check this file just contains your exact secret key by comparing it with 
# /etc/supervisor/conf.d/baserow.conf 
cat .existing_secret_key

# === Configure your Postgres to allow connections from Docker ===

# 1. Find out what version of postgresql is installed by running 
sudo ls /etc/postgresql/ 
# 2. Open /etc/postgresql/YOUR_PSQL_VERSION/main/postgresql.conf for editing as root
# 3. Find the commented out # listen_addresses line.
# 4. Change it to be:
listen_addresses = '*'          # what IP address(es) to listen on;
# 5. Open /etc/postgresql/YOUR_PSQL_VERSION/main/pg_hba.conf for editing as root
# 6. Add the following line to the end which will allow docker containers to connect.
host    all             all             172.17.0.0/16           md5
# 7. Restart postgres to load in the config changes.
sudo systemctl restart postgresql
# 8. Check the logs do not have errors by running
sudo less /var/log/postgresql/postgresql-YOUR_PSQL_VERSION-main.log

# === Launch Baserow ===

# Please change this variable to the password used by the baserow user in your 
# postgresql database.
YOUR_BASEROW_DATABASE_PASSWORD=yourpassword
# Change BASEROW_PUBLIC_URL to your domain name or http://YOUR_SERVERS_IP if you want
# to access Baserow remotely.
# This command will run Baserow so it uses your existing postgresql database and your
# existing user uploaded files in /baserow/media. 
# It will store it's redis database and password, any data related to the automatic 
# HTTPS setup provided by Caddy in the new baserow_data docker volume.
docker run \
  -d \
  --name baserow \
  -e SECRET_KEY_FILE=/baserow/.existing_secret_key \
  -e BASEROW_PUBLIC_URL=http://localhost \
  --add-host host.docker.internal:host-gateway \
  -e DATABASE_HOST=host.docker.internal \
  -e DATABASE_USER=baserow \
  -e DATABASE_PASSWORD=$YOUR_BASEROW_DATABASE_PASSWORD \
  --restart unless-stopped \
  -v $PWD/.existing_secret_key:/baserow/.existing_secret_key \
  -v baserow_data:/baserow/data \
  -v /baserow/media:/baserow/data/media \
  -p 80:80 \
  -p 443:443 \
  baserow/baserow:1.8.3
# Check the logs and wait for Baserow to become available
docker logs baserow
```

Please refer to the [Install with Docker](install-with-docker.md) guide in the future
and for more information on how to manage your Docker based Baserow install.<|MERGE_RESOLUTION|>--- conflicted
+++ resolved
@@ -51,15 +51,11 @@
 official Docker images to run Baserow. This guide explains how to migrate an existing
 Baserow Ubuntu install to use our official Docker images.
 
-<<<<<<< HEAD
-### Migration Steps
-=======
 > If you were previously using a separate api.your_baserow_server.com domain this is no
 > longer needed. Baserow will now work on a single domain accessing the api at 
 > YOUR_DOMAIN.com/api. 
 
-## Migration Steps
->>>>>>> 34e327cc
+### Migration Steps
 
 ```bash
 # === Docker Install ===
